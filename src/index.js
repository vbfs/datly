--- conflicted
+++ resolved
@@ -176,10 +176,6 @@
   df_groupby,
   df_aggregate,
 
-<<<<<<< HEAD
-const datly = {
-    dataframe_from_json,
-=======
   // Utilitárias
   df_apply,
   df_to_csv,
@@ -188,7 +184,6 @@
   df_rename,
   df_add_column,
   df_drop,
->>>>>>> 161b62db
   df_describe,
   df_missing_report,
   df_corr,
